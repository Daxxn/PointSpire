--- conflicted
+++ resolved
@@ -7,14 +7,10 @@
 import http from 'http';
 import passport from 'passport';
 import { Strategy as GithubStrategy } from 'passport-github';
-<<<<<<< HEAD
-import { UserModel, createUserModel } from './src/main/models/user';
-=======
 import {
   createUserObjectGithub,
   saveOrFindNewGithubUser,
 } from './src/lib/userLib';
->>>>>>> f4095d47
 
 /**
  * Allows usage of the .env file in the root directory of `node_server`. Should
@@ -25,11 +21,6 @@
 import indexRouter from './src/main/routes/index';
 import apiRouter from './src/main/routes/api';
 import authRouter from './src/main/routes/auth';
-<<<<<<< HEAD
-import { userInfo } from 'os';
-=======
-import loginRouter from './src/main/routes/login';
->>>>>>> f4095d47
 
 /**
  * @fires started when the server is finished setting up and connected to
