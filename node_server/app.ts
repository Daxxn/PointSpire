--- conflicted
+++ resolved
@@ -6,16 +6,13 @@
 import logger from 'morgan';
 import mongoose from 'mongoose';
 import http from 'http';
-<<<<<<< HEAD
 import passport from 'passport';
 import { Strategy as GithubStrategy } from 'passport-github';
 import {
   createUserObjectGithub,
   saveOrFindNewGithubUser,
 } from './src/lib/userLib';
-=======
 import cors from 'cors';
->>>>>>> 28c8d557
 
 /**
  * Allows usage of the .env file in the root directory of `node_server`. Should
