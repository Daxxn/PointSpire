import swaggerJSDoc from 'swagger-jsdoc';

const definition = {
  openapi: '3.0.3',
  servers: [
    {
      url: 'http://localhost:8055/api',
      description: 'Local Development Server',
    },
  ],
  info: {
    version: '1.0.1',
    title: 'PointSpire API',
    description: 'API for querying the MongoDB for PointSpire',
  },
  tags: [
    {
      name: 'User',
      description: 'User operations',
    },
    {
      name: 'Project',
      description: 'Project operations',
    },
    {
      name: 'Task',
      description: 'Task operations',
    },
  ],
  components: {
    parameters: {
      userIdParam: {
        name: 'userId',
        in: 'path',
        required: true,
        schema: {
          type: 'string',
        },
      },
      projectIdParam: {
        name: 'projectId',
        in: 'path',
        required: true,
        schema: {
          type: 'string',
        },
      },
      taskIdParam: {
        name: 'taskId',
        in: 'path',
        required: true,
        schema: {
          type: 'string',
        },
      },
      tagIdParam: {
        name: 'tagId',
        in: 'path',
        required: true,
        schema: {
          type: 'string',
        },
      },
    },
    schemas: {
      document: {
        type: 'object',
        properties: {
          _id: {
            type: 'string',
          },
          __v: {
            type: 'integer',
          },
        },
      },
      userObjectBasis: {
        type: 'object',
        properties: {
          userName: {
            type: 'string',
          },
          firstName: {
            type: 'string',
          },
          lastName: {
            type: 'string',
          },
          githubId: {
            type: 'string',
          },
          settings: {
            $ref: '#/components/schemas/userObjectSettings',
          },
          currentTags: {
            $ref: '#/components/schemas/userObjectTags',
          },
          filters: {
            $ref: '#/components/schemas/userObjectFilters',
          },
        },
      },
      userObjectTags: {
        type: 'object',
        description:
          'An object with key value pairs where the key is the tag ID and the value is the properties of the tag',
        additionalProperties: {
          type: 'object',
          properties: {
            color: {
              type: 'string',
            },
            name: {
              type: 'string',
            },
          },
        },
      },
      userObjectFilters: {
        type: 'object',
        description: 'The filters that the user has set',
        properties: {
          showFutureStartDates: {
            type: 'boolean',
          },
          showCompletedTasks: {
            type: 'boolean',
          },
          tagIdsToShow: {
            type: 'array',
            items: {
              type: 'string',
            },
          },
        },
      },
      userObjectSettings: {
        type: 'object',
        properties: {
          yellowGreenTasks: {
            type: 'boolean',
          },
          notesExpanded: {
            type: 'boolean',
          },
        },
      },
      userObjectProjectIds: {
        type: 'object',
        properties: {
          projects: {
            type: 'array',
            description:
              'An array of ObjectIds associated with the projects under this user.',
            items: {
              type: 'string',
            },
          },
        },
      },
      allUserDataObject: {
        type: 'object',
        properties: {
          user: {
            $ref: '#/components/schemas/userObjectWithIds',
          },
          projects: {
            type: 'object',
            description:
              'The key is the ID for the project to make access faster',
            additionalProperties: {
              $ref: '#/components/schemas/completableObjectResponse',
            },
          },
          tasks: {
            type: 'object',
            description: 'The key is the ID for the task to make access faster',
            additionalProperties: {
              $ref: '#/components/schemas/completableObjectResponse',
            },
          },
        },
      },
      userObjectResponseBasis: {
        allOf: [
          {
            $ref: '#/components/schemas/document',
          },
          {
            $ref: '#/components/schemas/userObjectBasis',
          },
          {
            type: 'object',
            properties: {
              dateCreated: {
                description:
                  'A Date string representing the date this user was created. This can be used as a valid Date object in JavaScript.',
                type: 'string',
              },
            },
          },
        ],
      },
      userObjectWithIds: {
        allOf: [
          {
            $ref: '#/components/schemas/userObjectResponseBasis',
          },
          {
            $ref: '#/components/schemas/userObjectProjectIds',
          },
        ],
      },
      completableObjectBasis: {
        type: 'object',
        properties: {
          note: {
            type: 'string',
          },
          priority: {
            type: 'number',
          },
          startDate: {
            type: 'string',
            nullable: true,
            description:
              'A Date string that represents when this completable should be started',
          },
          dueDate: {
            type: 'string',
            nullable: true,
            description:
              'A Date string that represents when this completable is due',
          },
          tags: {
            $ref: '#/components/schemas/completableTags',
          },
        },
      },
      completableTags: {
        type: 'array',
        description: 'An array of tagIds for this completable',
        items: {
          type: 'string',
        },
      },
      completableTitle: {
        type: 'object',
        properties: {
          title: {
            type: 'string',
          },
        },
      },
      completableRequiredTitle: {
        type: 'object',
        required: ['title'],
        properties: {
          title: {
            type: 'string',
          },
        },
      },
      completableObjectTaskIds: {
        type: 'object',
        properties: {
          subtasks: {
            type: 'array',
            items: {
              type: 'string',
            },
          },
        },
      },
<<<<<<< HEAD
      projectObjectPrereqIds: {
        type: 'object',
        properties: {
          prereqTasks: {
            type: 'array',
            items: {
              type: 'string',
            },
          },
        },
      },
      projectObjectWithIds: {
=======
      completableObjectPostBody: {
>>>>>>> 43da79ef
        allOf: [
          {
            $ref: '#/components/schemas/completableRequiredTitle',
          },
          {
            $ref: '#/components/schemas/completableObjectBasis',
          },
          {
            $ref: '#/components/schemas/projectObjectPrereqIds',
          },
        ],
      },
      completableObjectPatchBody: {
        allOf: [
          {
            $ref: '#/components/schemas/completableTitle',
          },
          {
            $ref: '#/components/schemas/completableObjectBasis',
          },
        ],
      },
      completableObjectResponse: {
        allOf: [
          {
            $ref: '#/components/schemas/document',
          },
          {
            $ref: '#/components/schemas/completableTitle',
          },
          {
            $ref: '#/components/schemas/completableObjectBasis',
          },
          {
            $ref: '#/components/schemas/completableObjectTaskIds',
          },
        ],
      },
    },
  },
};

const options = {
  definition,
  apis: ['./src/main/routes/*.ts'],
};

export default swaggerJSDoc(options);<|MERGE_RESOLUTION|>--- conflicted
+++ resolved
@@ -272,7 +272,6 @@
           },
         },
       },
-<<<<<<< HEAD
       projectObjectPrereqIds: {
         type: 'object',
         properties: {
@@ -284,10 +283,7 @@
           },
         },
       },
-      projectObjectWithIds: {
-=======
       completableObjectPostBody: {
->>>>>>> 43da79ef
         allOf: [
           {
             $ref: '#/components/schemas/completableRequiredTitle',
