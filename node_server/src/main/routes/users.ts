import express, { Router } from 'express';
import mongoose from 'mongoose';
import {
  ProjectModel,
  createProjectModel,
  ProjectDoc,
  isProjectDocArr,
} from '../models/project';
import { UserModel, createUserModel, UserDoc } from '../models/user';
import {
  TaskModel,
  createTaskModel,
  isTaskDocArr,
  TaskDoc,
} from '../models/task';

const router = express.Router();

const errorDescriptions = {
  mongoUserFindErr: 'There was an error while finding the user.',
  userNotFound(id: string): string {
    return `The user with ID: ${id} was not found.`;
  },
  projectNotDefined:
    `The project was not defined either with a proper body or with` +
    ` the "projectTitle" defined.`,
  userUpdateNotDefined:
    `No content was provided in the body to update ` + `the user with.`,
  newUserDetailsNotDefined:
    `Details for the new user were not specified in ` +
    `the body of the message. Please define at least the userName in the body.`,
};

/**
 * Creates the express Router for the `/users` endpoint.
 *
 * @param {mongoose} db the connected MongoDB database
 * @returns {Router} the Router for the `/users` endpoint
 */
function createUsersRouter(db: typeof mongoose): Router {
  const User: UserModel = createUserModel(db);
  const Project: ProjectModel = createProjectModel(db);
  const Task: TaskModel = createTaskModel(db);

  router.get('/', (req, res) => {
    res.status(405);
    res.send(
      'Please specify a user ID by using /api/users/24 where ' +
        '"24" is the ID of the user.'
    );
  });

  /**
   * @swagger
   * /users:
   *  post:
   *    summary: Creates a new user with the details specified in the body
   *    tags:
   *      - User
   *    requestBody:
   *      description: The properties of the new user to be created
   *      required: true
   *      content:
   *        'application/json':
   *          schema:
   *            type: 'object'
   *            required: ['userName']
   *            properties:
   *              'userName':
   *                type: 'string'
   *              'firstName':
   *                type: 'string'
   *              'lastName':
   *                type: 'string'
   *              'githubId':
   *                type: 'string'
   *    responses:
   *      201:
   *        description: The user was successfully created
   *        content:
   *          'application/json':
   *            schema:
   *              $ref: '#/components/schemas/userObjectWithIds'
   *            example:
   *              _id: '5ed5b0b3c38d2174aafc363b'
   *              userName: testUser
   *              dateCreated: '2020-06-02T01:51:47.787Z'
   *              __v: 0
   *      400:
   *        description: The user was not found or there was an error while finding the user
   */
  router.post('/', async (req, res) => {
    if (req.body && req.body.userName) {
      if (req.body._id) {
        delete req.body._id;
      }
      let newUser = new User({ userName: req.body.userName });
      newUser = Object.assign(newUser, req.body);
      await newUser.save();
      res.status(201);
      res.json(newUser);
    } else {
      res.status(400);
      res.send(errorDescriptions.newUserDetailsNotDefined);
    }
  });

  /**
   * Checks the given userId in the MongoDB and if there is an error it
   * then "rejects" the promise with the error so it can be used elsewhere.
   * If this is successful, it returns the user document.
   *
   * @param {string} userId the ID of the user to find
   * @returns {Promise<UserDoc>} the promise that will reject if there is
   * an error or if the doc is not found and resolves if the user document
   * is found
   */
  function checkUserId(userId: string): Promise<UserDoc> {
    return new Promise<UserDoc>((resolve, reject) => {
      User.find({ _id: userId }).exec((err, users) => {
        if (err) {
          const updatedErr = Object.assign({}, err, {
            additionalMessage: errorDescriptions.mongoUserFindErr,
          });
          reject(updatedErr);
        } else if (users.length === 0) {
          const err = new Error(errorDescriptions.userNotFound(userId));
          reject(err);
        } else {
          resolve(users[0]);
        }
      });
    });
  }

  /**
<<<<<<< HEAD
   * @swagger
   * /users/{userId}:
   *   get:
   *     summary: Gets the user at the specified ID
   *     tags:
   *       - User
   *     responses:
   *       '200':
   *         description: Successfully returned the user document with the specified userId
   *         content:
   *           'application/json':
   *             schema:
   *               $ref: '#/components/schemas/userObjectWithProjects'
   *   parameters:
   *   - $ref: '#/components/parameters/userIdParam'
   */
  router.get('/:userId', async (req, res) => {
    try {
      const userDoc = await User.findOne({ _id: req.params.userId })
        .populate({
          path: 'projects',
          populate: {
            path: 'subtasks',
          },
        })
        .exec();
      res.status(200);
=======
   * Recursively populates every task with it's subtasks and returns the
   * completed tree.
   *
   * @param {TaskDoc} rootTask the root task to generate the subtasks for
   * @returns {Promise<TaskDoc>} the completed taskdoc with the tree attached
   */
  async function populateTaskTree(rootTask: TaskDoc): Promise<TaskDoc> {
    const populatedTask = await rootTask.populate('subtasks').execPopulate();
    if (isTaskDocArr(populatedTask.subtasks)) {
      // Populate each subtask of the task
      await Promise.all(
        populatedTask.subtasks.map(async task => {
          await populateTaskTree(task);
        })
      );
    }
    return populatedTask;
  }

  /**
   * Generates the populated UserDoc with all of the projects, subtasks, and
   * any levels deep subtasks of that UserDoc.
   *
   * @param {string} userId the userId to use for getting the userDoc
   * @returns {Promise<UserDoc>} the populated UserDoc in Promise form
   */
  async function getPopulatedUserTreeDoc(userId: string): Promise<UserDoc> {
    const userDoc = await User.findOne({ _id: userId })
      .populate({
        path: 'projects',
        populate: {
          path: 'subtasks',
        },
      })
      .exec();

    if (userDoc && userDoc.projects && isProjectDocArr(userDoc.projects)) {
      await Promise.all(
        userDoc.projects.map(async project => {
          if (isTaskDocArr(project.subtasks)) {
            await Promise.all(
              project.subtasks.map(async task => {
                return await populateTaskTree(task);
              })
            );
            return project;
          }
        })
      );
    }
    if (userDoc) {
      return userDoc;
    } else {
      throw new Error('userDoc was null');
    }
  }

  /**
   * Gets a user with the spcified userId. If successful, it returns the user
   * document and the populated tree of objects.
   */
  router.get('/:userId', async (req, res) => {
    try {
      const userDoc = await getPopulatedUserTreeDoc(req.params.userId);
>>>>>>> 10bc40d4
      res.json(userDoc);
    } catch (err) {
      res.status(400);
      res.send(err);
    }
  });

  /**
   * @swagger
   * /users/{userId}/projects:
   *   post:
   *     summary: 'Creates a new project for the user indicated by the userId'
   *     tags:
   *       - User
   *       - Project
   *     requestBody:
   *       description: 'The properties of the new project to be created'
   *       required: true
   *       content:
   *         'application/json':
   *           schema:
   *             $ref: '#/components/schemas/projectObjectRequestBody'
   *     responses:
   *       '400':
   *         description: 'The userId was not found or there was an error while searching it'
   *   parameters:
   *   - $ref: '#/components/parameters/userIdParam'
   */
  router.post('/:userId/projects', (req, res) => {
    checkUserId(req.params.userId)
      .then(async userDoc => {
        if (req.body && req.body.title) {
          const newProject = new Project(req.body);
          await newProject.save();
          userDoc.projects.push(newProject._id);
          await userDoc.save();
          res.status(201);
          res.json(newProject);
        } else {
          throw new Error(errorDescriptions.projectNotDefined);
        }
      })
      .catch(err => {
        res.status(400);
        res.json(err);
      });
  });

  /**
   * @swagger
   * /users/{userId}:
   *   patch:
   *     summary: Modifies the user at the specified ID
   *     description: Modifies the user at the specified ID with the details provided in the body of the request
   *     tags:
   *       - User
   *     requestBody:
   *       description: The new properties of the user. These will overwrite the existing properties.
   *       required: true
   *       content:
   *         'application/json':
   *           schema:
   *             type: 'object'
   *             properties:
   *               'userName':
   *                 type: 'string'
   *               'firstName':
   *                 type: 'string'
   *               'lastName':
   *                 type: 'string'
   *               'githubId':
   *                 type: 'string'
   *     responses:
   *       200:
   *         description: The user was successfully overwritten with the provided data.
   *         content:
   *           'application/json':
   *             schema:
   *               $ref: '#/components/schemas/userObjectWithIds'
   *       400:
   *         description: The userId was not found or there was an error while accessing the database.
   *   parameters:
   *   - $ref: '#/components/parameters/userIdParam'
   */
  router.patch('/:userId', (req, res) => {
    checkUserId(req.params.userId)
      .then(userDoc => {
        if (req.body) {
          return userDoc;
        } else {
          throw new Error(errorDescriptions.userUpdateNotDefined);
        }
      })
      .then(userDoc => {
        // Make sure no sneaky stuff is happenin 😅
        if (req.body._id) {
          delete req.body._id;
        }

        userDoc = Object.assign(userDoc, req.body);
        userDoc.save();
        res.status(200);
        res.json(userDoc);
      })
      .catch(err => {
        res.status(400);
        res.send(err);
      });
  });

  /**
   * @swagger
   * /users/{userId}:
   *  delete:
   *    summary: Deletes a given user
   *    description: Deletes the user with the given userId. If successful, it returns the deleted document. This deletes all projects, tasks, and recursively every subtask of each task of the user as well.
   *    tags:
   *      - User
   *    responses:
   *      200:
   *        description: Successfully deleted the user and returned the deleted user document
   *        content:
   *          'application/json':
   *            schema:
   *              $ref: '#/components/schemas/userObjectWithIds'
   *      400:
   *        description: The user was not found or there was an error while finding the user
   *  parameters:
   *  - $ref: '#/components/parameters/userIdParam'
   */
  router.delete('/:userId', async (req, res) => {
    try {
      // Populate the returned userDoc with the project docs
      const userDoc = await User.findOne({ _id: req.params.userId })
        .populate('projects')
        .exec();

      // Delete each subtask of each project.
      if (userDoc && userDoc.projects && isProjectDocArr(userDoc.projects)) {
        const projects: Array<ProjectDoc> = userDoc.projects;
        await Promise.all(
          projects.map(async project => {
            await Task.deleteMany({
              _id: {
                $in: project.subtasks,
              },
            });
          })
        );
        // Delete the projects
        const projectIds: typeof mongoose.Types.ObjectId[] = projects.map(
          project => {
            return project._id;
          }
        );
        await Project.deleteMany({
          _id: {
            $in: projectIds,
          },
        });
      }
      await User.deleteOne({ _id: req.params.userId }).exec(), res.status(200);
      res.json(userDoc);
    } catch (err) {
      res.status(400);
      res.send(err);
    }
  });

  return router;
}

export default createUsersRouter;<|MERGE_RESOLUTION|>--- conflicted
+++ resolved
@@ -134,7 +134,64 @@
   }
 
   /**
-<<<<<<< HEAD
+   * Recursively populates every task with it's subtasks and returns the
+   * completed tree.
+   *
+   * @param {TaskDoc} rootTask the root task to generate the subtasks for
+   * @returns {Promise<TaskDoc>} the completed taskdoc with the tree attached
+   */
+  async function populateTaskTree(rootTask: TaskDoc): Promise<TaskDoc> {
+    const populatedTask = await rootTask.populate('subtasks').execPopulate();
+    if (isTaskDocArr(populatedTask.subtasks)) {
+      // Populate each subtask of the task
+      await Promise.all(
+        populatedTask.subtasks.map(async task => {
+          await populateTaskTree(task);
+        })
+      );
+    }
+    return populatedTask;
+  }
+
+  /**
+   * Generates the populated UserDoc with all of the projects, subtasks, and
+   * any levels deep subtasks of that UserDoc.
+   *
+   * @param {string} userId the userId to use for getting the userDoc
+   * @returns {Promise<UserDoc>} the populated UserDoc in Promise form
+   */
+  async function getPopulatedUserTreeDoc(userId: string): Promise<UserDoc> {
+    const userDoc = await User.findOne({ _id: userId })
+      .populate({
+        path: 'projects',
+        populate: {
+          path: 'subtasks',
+        },
+      })
+      .exec();
+
+    if (userDoc && userDoc.projects && isProjectDocArr(userDoc.projects)) {
+      await Promise.all(
+        userDoc.projects.map(async project => {
+          if (isTaskDocArr(project.subtasks)) {
+            await Promise.all(
+              project.subtasks.map(async task => {
+                return await populateTaskTree(task);
+              })
+            );
+            return project;
+          }
+        })
+      );
+    }
+    if (userDoc) {
+      return userDoc;
+    } else {
+      throw new Error('userDoc was null');
+    }
+  }
+
+  /**
    * @swagger
    * /users/{userId}:
    *   get:
@@ -153,81 +210,7 @@
    */
   router.get('/:userId', async (req, res) => {
     try {
-      const userDoc = await User.findOne({ _id: req.params.userId })
-        .populate({
-          path: 'projects',
-          populate: {
-            path: 'subtasks',
-          },
-        })
-        .exec();
-      res.status(200);
-=======
-   * Recursively populates every task with it's subtasks and returns the
-   * completed tree.
-   *
-   * @param {TaskDoc} rootTask the root task to generate the subtasks for
-   * @returns {Promise<TaskDoc>} the completed taskdoc with the tree attached
-   */
-  async function populateTaskTree(rootTask: TaskDoc): Promise<TaskDoc> {
-    const populatedTask = await rootTask.populate('subtasks').execPopulate();
-    if (isTaskDocArr(populatedTask.subtasks)) {
-      // Populate each subtask of the task
-      await Promise.all(
-        populatedTask.subtasks.map(async task => {
-          await populateTaskTree(task);
-        })
-      );
-    }
-    return populatedTask;
-  }
-
-  /**
-   * Generates the populated UserDoc with all of the projects, subtasks, and
-   * any levels deep subtasks of that UserDoc.
-   *
-   * @param {string} userId the userId to use for getting the userDoc
-   * @returns {Promise<UserDoc>} the populated UserDoc in Promise form
-   */
-  async function getPopulatedUserTreeDoc(userId: string): Promise<UserDoc> {
-    const userDoc = await User.findOne({ _id: userId })
-      .populate({
-        path: 'projects',
-        populate: {
-          path: 'subtasks',
-        },
-      })
-      .exec();
-
-    if (userDoc && userDoc.projects && isProjectDocArr(userDoc.projects)) {
-      await Promise.all(
-        userDoc.projects.map(async project => {
-          if (isTaskDocArr(project.subtasks)) {
-            await Promise.all(
-              project.subtasks.map(async task => {
-                return await populateTaskTree(task);
-              })
-            );
-            return project;
-          }
-        })
-      );
-    }
-    if (userDoc) {
-      return userDoc;
-    } else {
-      throw new Error('userDoc was null');
-    }
-  }
-
-  /**
-   * Gets a user with the spcified userId. If successful, it returns the user
-   * document and the populated tree of objects.
-   */
-  router.get('/:userId', async (req, res) => {
-    try {
       const userDoc = await getPopulatedUserTreeDoc(req.params.userId);
->>>>>>> 10bc40d4
       res.json(userDoc);
     } catch (err) {
       res.status(400);
