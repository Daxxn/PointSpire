import mongoose, { Model, Schema, Document } from 'mongoose';

const ObjectId = mongoose.Types.ObjectId;

/**
 * The mongoose schema for a Task in the database.
 */
const taskSchema = new Schema({
  title: String,
  note: String,
  date: { type: Date, default: Date.now },
<<<<<<< HEAD
  subtasks: [{ type: ObjectId, ref: 'Task' }],
=======
  subtasks: [
    {
      type: ObjectId,
      ref: 'Task',
      default: new Array<typeof ObjectId>(),
    },
  ],
>>>>>>> 10bc40d4
});

/**
 * The type representing a Task document in the database. This extends the
 * mongoose `Document` type.
 */
export interface TaskDoc extends Document {
  title: string;
  note: string;
  date: Date;
  subtasks: Array<typeof ObjectId> | Array<TaskDoc>;
}

/**
 * Tests if an array is a TaskDoc array or an ObjectId array. This is used
 * for the situation where `populate` is used in a mongoose query, likely for
 * the `Project` class.
 *
 * @param {Array<typeof ObjectId> | Array<TaskDoc>} array the array to test
 * if it is an ObjectId array or TaskDoc array.
 * @returns {boolean} true if the array is a TaskDoc array and false if it is
 * not or the array is empty
 */
export function isTaskDocArr(
  array: Array<typeof ObjectId> | Array<TaskDoc>
): array is Array<TaskDoc> {
  if (array.length === 0) {
    return false;
  } else {
    return (array as TaskDoc[])[0].title !== undefined;
  }
}

/**
 * A `Task` class that represents a task in the MongoDB. This extends
 * the mongoose `Model` type.
 *
 * This can be used for example with:
 * ```
 * let newTask = new Task({title: 'A new task'});
 * ```
 */
export type TaskModel = Model<TaskDoc>;

/**
 * Creates a `Task` model from a given connected mongoose MongoDB database.
 *
 * @param {mongoose} db the connected mongoose MongoDB connection
 * @returns {TaskModel} the `Task` class
 */
export function createTaskModel(db: typeof mongoose): TaskModel {
  return db.model('Task', taskSchema);
}<|MERGE_RESOLUTION|>--- conflicted
+++ resolved
@@ -9,9 +9,6 @@
   title: String,
   note: String,
   date: { type: Date, default: Date.now },
-<<<<<<< HEAD
-  subtasks: [{ type: ObjectId, ref: 'Task' }],
-=======
   subtasks: [
     {
       type: ObjectId,
@@ -19,7 +16,6 @@
       default: new Array<typeof ObjectId>(),
     },
   ],
->>>>>>> 10bc40d4
 });
 
 /**
