{
  "name": "node-server",
  "version": "0.0.0",
  "private": true,
  "scripts": {
    "start": "npm-run-all clean tsc start-node",
    "start-node": "node ./build/app",
    "clean": "rimraf build",
    "tsc": "tsc",
    "dev": "ts-node app.ts",
    "lint": "./node_modules/.bin/eslint . --fix",
    "test": "NODE_ENV=test mocha -r ts-node/register src/test/testSuite.ts --exit"
  },
  "comments": {
    "generalInformation": "Turning on line wrapping in your IDE for this file would be very helpful for sanity haha. See this link: https://code.visualstudio.com/docs/getstarted/settings#_language-specific-editor-settings. Also this comments portion is NOT built in to npm. It is just a space to add comments because JSON doesn't allow you to do that.",
    "scripts": {
      "start": "Will start the server as if it were in production. This cleans the build folder, runs the typescript compiler, and starts up node. ",
      "lint": "Runs the linting process on the files in `node_server` with exceptions stated earlier for the `.eslintignore` file and the configuration in the config file",
      "dev": "Runs the node application in a hot-reloading fashion",
      "test": "Will run all the tests in the `src/test` folder and first sets the NODE_ENV system variable to test. This is picked up by the logger to change how it logs things."
    },
    "dependencies": {
      "npm-run-all": "This needs to be in the dependencies section and not devDependencies so that Heroku can run it. Heroku prunes devDependencies.",
      "rimraf": "Allows for quick rm -rf capabilities with npm",
      "ts-node": "Run node in hot-reloading fashion with typescript files",
      "@typescript-eslint/eslint-plugin": "Locked to 2.31.x because there was an issue as of 5/12/2020 with 2.32.x that was causing builds to fail. It was being worked on by the devs that same day. So this can be upgraded when it is fixed.",
      "@typescript-eslint/parser": "See comment above"
    },
    "devDependencies": {
      "nodemon": "Runs the node server on updates 😁",
      "husky": "Used to handle linting before commits",
      "lint-staged": "Used to handle linting before commits as well"
    }
  },
  "dependencies": {
    "@types/chai": "^4.2.11",
    "@types/cookie-parser": "^1.4.2",
    "@types/cors": "^2.8.6",
    "@types/express": "^4.17.6",
    "@types/express-session": "^1.17.0",
    "@types/mocha": "^7.0.2",
    "@types/mongoose": "^5.7.18",
    "@types/morgan": "^1.9.0",
    "@types/node": "^14.0.0",
    "@types/passport": "^1.0.3",
    "@types/passport-github": "^1.1.5",
    "@types/swagger-jsdoc": "^3.0.2",
    "@types/swagger-ui-express": "^4.1.2",
    "@typescript-eslint/eslint-plugin": "~2.31.0",
    "@typescript-eslint/parser": "~2.31.0",
    "chai": "^4.2.0",
    "chai-http": "^4.3.0",
    "cookie-parser": "~1.4.4",
    "cors": "^2.8.5",
    "debug": "~2.6.9",
    "dotenv": "^8.2.0",
    "express": "~4.16.1",
<<<<<<< HEAD
    "express-session": "^1.17.1",
=======
>>>>>>> 28c8d557
    "mocha": "^7.1.2",
    "mongoose": "^5.9.13",
    "morgan": "~1.9.1",
    "nodemon": "^2.0.3",
    "npm-run-all": "^4.1.5",
<<<<<<< HEAD
    "passport": "^0.4.1",
    "passport-github": "^1.1.0",
=======
>>>>>>> 28c8d557
    "pug": "^2.0.4",
    "rimraf": "^3.0.2",
    "swagger-jsdoc": "^4.0.0",
    "swagger-ui-express": "^4.1.4",
    "ts-node": "^8.10.1",
    "typescript": "^3.8.3"
  },
  "devDependencies": {
    "eslint": "^7.0.0",
    "eslint-config-google": "^0.14.0",
    "eslint-config-prettier": "^6.11.0",
    "eslint-plugin-jsdoc": "^25.0.1",
    "eslint-plugin-prettier": "^3.1.3",
    "husky": "^4.2.5",
    "lint-staged": "^10.2.2",
    "prettier": "^2.0.5"
  },
  "husky": {
    "hooks": {
      "pre-commit": "lint-staged"
    }
  },
  "lint-staged": {
    "*.{js,ts,tsx}": [
      "eslint --fix"
    ]
  }
}<|MERGE_RESOLUTION|>--- conflicted
+++ resolved
@@ -55,20 +55,14 @@
     "debug": "~2.6.9",
     "dotenv": "^8.2.0",
     "express": "~4.16.1",
-<<<<<<< HEAD
     "express-session": "^1.17.1",
-=======
->>>>>>> 28c8d557
     "mocha": "^7.1.2",
     "mongoose": "^5.9.13",
     "morgan": "~1.9.1",
     "nodemon": "^2.0.3",
     "npm-run-all": "^4.1.5",
-<<<<<<< HEAD
     "passport": "^0.4.1",
     "passport-github": "^1.1.0",
-=======
->>>>>>> 28c8d557
     "pug": "^2.0.4",
     "rimraf": "^3.0.2",
     "swagger-jsdoc": "^4.0.0",
