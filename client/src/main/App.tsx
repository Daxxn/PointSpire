--- conflicted
+++ resolved
@@ -1,33 +1,5 @@
-import React, { useState } from 'react';
-// import Button from '@material-ui/core/Button';
+import React from 'react';
 import './App.css';
-<<<<<<< HEAD
-import Menu from './MenuComponents/MainMenu';
-import TaskWindow from './Windows/TaskWindow';
-import SettingsWindow from './Windows/SettingsWindow';
-
-function App(): JSX.Element {
-  // const [flipFlop, flipState] = useState(false);
-  const [window, setWindow] = useState(0);
-
-  const menuSelect = (select: number): void => {
-    setWindow(select);
-  };
-
-  const displayWindow = (): JSX.Element => {
-    if (window === 0) {
-      return <TaskWindow />;
-    }
-    return <SettingsWindow />;
-  };
-
-  return (
-    <div className="App">
-      <Menu menuTitle="Point Spire" menuTrigger={menuSelect} />
-      {displayWindow()}
-    </div>
-  );
-=======
 import MuiAlert from '@material-ui/lab/Alert';
 import { Snackbar } from '@material-ui/core';
 import TopMenuBar from './components/TopMenuBar';
@@ -38,6 +10,7 @@
   TaskObjects,
   UserSettings,
 } from './dbTypes';
+import ProjectTable from './components/ProjectTable';
 
 /**
  * Used to determine the severity of an alert for the snackbar of the app.
@@ -221,7 +194,14 @@
   }
 
   render(): JSX.Element {
-    const { snackBarOpen, snackBarSeverity, snackBarText, user } = this.state;
+    const {
+      snackBarOpen,
+      snackBarSeverity,
+      snackBarText,
+      user,
+      projects,
+      tasks,
+    } = this.state;
     const {
       handleSnackBarClose,
       alert,
@@ -236,7 +216,14 @@
           userSettings={user ? user.settings : undefined}
           updateSettings={updateSettings}
         />
-        <header className="App-header">PointSpire</header>
+        {/* If projects and tasks exist, show project table */}
+        {projects && tasks ? (
+          <ProjectTable projects={projects} tasks={tasks} />
+        ) : (
+          ''
+        )}
+        {/* <header className="App-header">PointSpire</header> */}
+        {/* <ProjectTable projects={projects} tasks={tasks} /> */}
         <Snackbar
           open={snackBarOpen}
           autoHideDuration={3000}
@@ -249,7 +236,6 @@
       </div>
     );
   }
->>>>>>> 7914acc7
 }
 
 /**
