import React from 'react';
import './App.css';
<<<<<<< HEAD
import { ThemeProvider } from '@material-ui/core/styles';
=======
import { createMuiTheme, ThemeProvider, Theme } from '@material-ui/core/styles';
>>>>>>> 2dfced57
import MuiAlert from '@material-ui/lab/Alert';

import { Snackbar } from '@material-ui/core';
import TopMenuBar from './components/TopMenuBar';
import {
  User,
  AllUserData,
  ProjectObjects,
  TaskObjects,
  UserSettings,
  Project,
  Task,
} from './logic/dbTypes';
import ProjectTable from './components/ProjectTable';
import {
  postNewProject,
  getUserData,
  getTestUserData,
  baseServerUrl,
} from './logic/fetchMethods';
<<<<<<< HEAD
import buildTheme from './pointSpireTheme';

const theme = buildTheme();
=======
import baseThemeOptions from './AppTheme';
>>>>>>> 2dfced57

/**
 * Used to determine the severity of an alert for the snackbar of the app.
 */
type SnackBarSeverity = 'error' | 'warning' | 'info' | 'success';

type AppState = {
  /**
   * Determines if the toast window at the bottom is open.
   */
  snackBarOpen: boolean;

  /**
   * The current severity that was set for the toast window at the bottom.
   */
  snackBarSeverity: SnackBarSeverity;

  /**
   * The text for the toast window at the bottom.
   */
  snackBarText: string;

  /**
   * The primary user object in memory for the client.
   */
  user?: User;

  /**
   * All of the projects associated with the user.
   */
  projects?: ProjectObjects;

  /**
   * All of the tasks associated with the user.
   */
  tasks?: TaskObjects;

  appTheme: Theme;
};

type AppProps = unknown;

// Set the githubClientId. See the .env file for details.
let githubClientId: string;
if (process.env.REACT_APP_AUTH === 'LOCAL') {
  githubClientId = '57646d785e4ce63a280c';
} else {
  githubClientId = 'f6a5702090e186626681';
}

/**
 * Represents the main application window.
 */
class App extends React.Component<AppProps, AppState> {
  constructor(props: AppProps) {
    super(props);
    this.state = {
      snackBarOpen: false,
      snackBarSeverity: 'error',
      snackBarText: 'unknown',
      user: undefined,
      projects: {},
      tasks: {},
      appTheme: createMuiTheme(baseThemeOptions),
    };

    this.handleSnackBarClose = this.handleSnackBarClose.bind(this);
    this.alert = this.alert.bind(this);
    this.updateSettings = this.updateSettings.bind(this);
    this.sendUpdatedUserToServer = this.sendUpdatedUserToServer.bind(this);
    this.setProjects = this.setProjects.bind(this);
    this.setProject = this.setProject.bind(this);
    this.setTasks = this.setTasks.bind(this);
    this.setTask = this.setTask.bind(this);
    this.setUser = this.setUser.bind(this);
    this.setTheme = this.setTheme.bind(this);
  }

  /**
   * Runs after the component is mounted. This is the best place for API calls.
   */
  async componentDidMount(): Promise<void> {
    // Get the data for the user
    let userData: AllUserData;
    if (process.env.REACT_APP_ENV === 'LOCAL_DEV') {
      userData = await getTestUserData();
    } else {
      userData = await getUserData();
    }
    this.setState({
      user: userData.user,
      projects: userData.projects,
      tasks: userData.tasks,
    });
  }

  // #region Project Functions
  /**
   * Updates the projects state on the app.
   *
   * @param {Project} updatedProjects the new ProjectObjects object to set for
   * projects on the app
   */
  setProjects(updatedProjects: ProjectObjects): void {
    this.setState({
      projects: updatedProjects,
    });
  }

  /**
   * Updates the given project in the app's projects state.
   * @param {Project} updatedProject the updated project
   */
  setProject(updatedProject: Project): void {
    const { projects } = this.state;
    if (projects) {
      // eslint-disable-next-line no-underscore-dangle
      projects[updatedProject._id] = updatedProject;
      this.setProjects(projects);
    }
  }

  /**
   * Updates a particular task in the tasks state of the app.
   *
   * @param {Task} updatedTask the Task object to update in the tasks state
   */
  setTask(updatedTask: Task): void {
    const { tasks } = this.state;
    if (tasks) {
      tasks[updatedTask._id] = updatedTask;
      this.setTasks(tasks);
    }
  }

  setUserProjects(newProject: Project): void {
    const { user } = this.state;
    if (user) {
      const temp = user.projects;
      temp.push(newProject._id);
      user.projects = temp;
      this.setState({
        user,
      });
    }
  }
  // #endregion

  setUser(updatedUser: User): void {
    this.setState({
      user: updatedUser,
    });
  }

  /**
   * Updates the tasks state on the app.
   *
   * @param {Task} updatedTasks the new TaskObjects object to set for tasks on
   * the app
   */
  setTasks(updatedTasks: TaskObjects): void {
    const { tasks } = this.state;
    // eslint-disable-next-line
    console.log(tasks);
    this.setState({
      tasks: updatedTasks,
    });
  }

  /**
   * Updates the theme for the application. This should only be updated by
   * modifying particular variables and not replacing the theme fresh because
   * it is quite large.
   *
   * @param {Theme} updatedTheme the updated theme object
   */
  setTheme(updatedTheme: Theme): void {
    this.setState({
      appTheme: updatedTheme,
    });
  }

  async addProject(newTitle: string): Promise<void> {
    const { projects, user } = this.state;
    if (user && projects) {
      const newProject = await postNewProject(user._id, newTitle);
      this.setProject(newProject);
      this.setUserProjects(newProject);
    }
  }

  handleSnackBarClose(): void {
    this.setState({
      snackBarOpen: false,
    });
  }

  /**
   * Sends the current `user` stored in the app's state to the server as a
   * patch request. This can be passed down to any component that modifies
   * some part of the `user` object in the app's state.
   *
   * @returns {boolean} true if successful and false if not
   */
  async sendUpdatedUserToServer(): Promise<boolean> {
    const { user } = this.state;
    if (user) {
      const res = await fetch(`${baseServerUrl}/api/users/${user._id}`, {
        method: 'PATCH',
        headers: {
          'Content-Type': 'application/json',
        },
        body: JSON.stringify(user),
      });
      return res.status === 200;
    }
    return false;
  }

  /**
   * Updates the settings for the user on the client side. This does not send
   * the updated settings to the server. For that, use
   * `sendUpdatedUserToServer`. This can be passed down to components that
   * modify settings for the user.
   *
   * @param {UserSettings} updatedSettings the updated settings object to save
   * to the user state
   */
  updateSettings(updatedSettings: UserSettings): void {
    const { user } = this.state;
    if (user) {
      user.settings = updatedSettings;
      this.setUser(user);
    }
  }

  /**
   * Displays a kind of "toast" at the bottom of the screen in the form of a
   * MuiAlert dialog. This can be colored based on the severity.
   *
   * @param {SnackBarSeverity} severity The severity of the message, which is
   * green for success, blue for information, yellow for warning, and red
   * for error
   * @param {string} message The message to display in the toast message
   */
  alert(severity: SnackBarSeverity, message: string): void {
    this.setState({
      snackBarOpen: true,
      snackBarSeverity: severity,
      snackBarText: message,
    });
  }

  render(): JSX.Element {
    const {
      snackBarOpen,
      snackBarSeverity,
      snackBarText,
      user,
      projects,
      tasks,
      appTheme,
    } = this.state;
    const {
      handleSnackBarClose,
      alert,
      updateSettings,
      sendUpdatedUserToServer,
      setProjects,
      setProject,
      setUser,
      setTask,
      setTasks,
      setTheme,
    } = this;
    return (
      <div className="App">
        <ThemeProvider theme={appTheme}>
          <TopMenuBar
            githubClientId={githubClientId}
            baseServerUrl={baseServerUrl}
            sendUpdatedUserToServer={sendUpdatedUserToServer}
            alert={alert}
            userSettings={user ? user.settings : undefined}
            updateSettings={updateSettings}
            appTheme={appTheme}
            setTheme={setTheme}
          />
          {/* If projects and tasks exist, show project table */}
          {projects && tasks && user ? (
            <ProjectTable
              setUser={setUser}
              setProjects={setProjects}
              setProject={setProject}
              setTask={setTask}
              setTasks={setTasks}
              projects={projects}
              tasks={tasks}
              user={user}
            />
          ) : (
            ''
          )}
          <Snackbar
            open={snackBarOpen}
            autoHideDuration={3000}
            onClose={handleSnackBarClose}
          >
            <MuiAlert
              elevation={6}
              variant="filled"
              severity={snackBarSeverity}
            >
              {snackBarText}
            </MuiAlert>
          </Snackbar>
        </ThemeProvider>
      </div>
    );
  }
}

/**
 * The type of the method `alert` on the App class. This can be used to specify
 * the functions type when passing it down as a prop to other components.
 */
export type AlertFunction = typeof App.prototype.alert;

/**
 * The type of the method 'updateSettings' on the App class.
 */
export type UpdateSettingsFunction = typeof App.prototype.updateSettings;

/**
 * The type of the method 'sendUpdatedUserToServer' on the App class.
 */
export type UpdateUserOnServerFunction = typeof App.prototype.sendUpdatedUserToServer;

/**
 * The type of the method 'setProjects' on the App class.
 */
export type SetProjectsFunction = typeof App.prototype.setProjects;

/**
 * The type of the method 'setProject' on the App class.
 */
export type SetProjectFunction = typeof App.prototype.setProject;

/**
 * The type of the method 'setUser' on the App class.
 */
export type SetUserFunction = typeof App.prototype.setUser;

/**
 * The type of the method 'setTask' on the App class.
 */
export type SetTaskFunction = typeof App.prototype.setTask;

/**
 * The type of the method 'setTasks' on the App class.
 */
export type SetTasksFunction = typeof App.prototype.setTasks;

export default App;<|MERGE_RESOLUTION|>--- conflicted
+++ resolved
@@ -1,10 +1,6 @@
 import React from 'react';
 import './App.css';
-<<<<<<< HEAD
-import { ThemeProvider } from '@material-ui/core/styles';
-=======
 import { createMuiTheme, ThemeProvider, Theme } from '@material-ui/core/styles';
->>>>>>> 2dfced57
 import MuiAlert from '@material-ui/lab/Alert';
 
 import { Snackbar } from '@material-ui/core';
@@ -25,13 +21,7 @@
   getTestUserData,
   baseServerUrl,
 } from './logic/fetchMethods';
-<<<<<<< HEAD
-import buildTheme from './pointSpireTheme';
-
-const theme = buildTheme();
-=======
 import baseThemeOptions from './AppTheme';
->>>>>>> 2dfced57
 
 /**
  * Used to determine the severity of an alert for the snackbar of the app.
