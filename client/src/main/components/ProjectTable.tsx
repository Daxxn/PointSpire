import React from 'react';
import {
  Button,
  TableContainer,
  TableBody,
  TableCell,
  TableHead,
  TableRow,
  Paper,
  Table,
  Collapse,
  TextField,
} from '@material-ui/core/';
import {
  Theme,
  createStyles,
  withStyles,
  WithStyles,
} from '@material-ui/core/styles';
import { ProjectObjects, TaskObjects, Project, User } from '../dbTypes';
import ProjectRow from './ProjectRow';
import { SetProjectsFunction, SetUserFunction } from '../App';

/* This eslint comment is not a good solution, but the alternative seems to be 
ejecting from create-react-app */
// eslint-disable-next-line
function styles(theme: Theme) {
  return createStyles({
    root: {
      width: '100%',
      backgroundColor: theme.palette.background.paper,
      alignItems: 'center',
    },
    nested: {
      paddingLeft: theme.spacing(4),
    },
    label: {
      alignSelf: 'center',
    },
  });
}

export interface ProjectTableProps extends WithStyles<typeof styles> {
  projects: ProjectObjects;
  tasks: TaskObjects;
<<<<<<< HEAD
  addProject: () => void;
=======
  baseServerUrl: string;
  user: User;
  setProjects: SetProjectsFunction;
  setUser: SetUserFunction;
>>>>>>> f4a9f70a
}

export interface ProjectTableState {
  projectTableOpen: boolean;
  addProjectOpen: boolean;
  newProjectTitle: string;
}

class ProjectTable extends React.Component<
  ProjectTableProps,
  ProjectTableState
> {
  constructor(props: ProjectTableProps) {
    super(props);
    this.state = {
      projectTableOpen: true,
      addProjectOpen: false,
      newProjectTitle: '',
    };

    this.addProject = this.addProject.bind(this);
  }

  /**
   * Adds a project to the server, and to state. This can be passed down to
   * child components.
   *
   * @param {string} projectTitle the title of the new project
   */
  async addProject(projectTitle: string): Promise<void> {
    const { baseServerUrl, user } = this.props;
    const reqBody = {
      title: projectTitle,
    };

    const res = await fetch(`${baseServerUrl}/api/users/${user._id}/projects`, {
      method: 'POST',
      headers: {
        'Content-Type': 'application/json',
      },
      body: JSON.stringify(reqBody),
    });
    const newProject: Project = (await res.json()) as Project;

    // Save the project to state
    this._addProjectToState(newProject);
  }

  /**
   * Adds the project to the user state and the project objects state.
   *
   * @private
   * @param {Project} newProject the new project to add to state
   */
  _addProjectToState(newProject: Project): void {
    const { setProjects, projects, user, setUser } = this.props;
    projects[newProject._id] = newProject;
    user.projects.push(newProject._id);
    setProjects(projects);
    setUser(user);
  }

  render() {
    const { classes, projects, tasks, addProject } = this.props;
    const { projectTableOpen, addProjectOpen, newProjectTitle } = this.state;
    return (
      <TableContainer component={Paper}>
        <Table aria-label="collapsible table">
          <TableHead>
            <TableRow>
              {/* This will be removed when the state has something to do. */}
              {/* eslint-disable-next-line */}
              <TableCell>{`Remove Later! ${projectTableOpen}`}</TableCell>
              <TableCell>Title</TableCell>
              <TableCell align="right">Note</TableCell>
              <TableCell align="right">Date</TableCell>
              <TableCell align="right">{projects.id}</TableCell>
            </TableRow>
          </TableHead>
          <TableBody>
            {Object.values(projects).map(projectDoc => {
              return <ProjectRow project={projectDoc} tasks={tasks} />;
            })}
            <Collapse in={addProjectOpen} timeout="auto">
              <Paper>
                <TextField
                  id="new-project-title"
                  label="New Project Title"
                  value={newProjectTitle}
                  onChange={e => {
                    this.setState({
                      newProjectTitle: e.target.value,
                    });
                  }}
                  variant="outlined"
                  size="small"
                />
                <Button variant="contained" onClick={() => addProject()}>
                  Done
                </Button>
              </Paper>
            </Collapse>
            <Button
              className={classes.label}
              variant="outlined"
              fullWidth
              onClick={() => {
                this.setState(prev => {
                  return {
                    addProjectOpen: !prev.addProjectOpen,
                  };
                });
              }}
            >
              Create Project
            </Button>
          </TableBody>
        </Table>
      </TableContainer>
    );
  }
}

export default withStyles(styles, { withTheme: true })(ProjectTable);<|MERGE_RESOLUTION|>--- conflicted
+++ resolved
@@ -43,14 +43,10 @@
 export interface ProjectTableProps extends WithStyles<typeof styles> {
   projects: ProjectObjects;
   tasks: TaskObjects;
-<<<<<<< HEAD
-  addProject: () => void;
-=======
   baseServerUrl: string;
   user: User;
   setProjects: SetProjectsFunction;
   setUser: SetUserFunction;
->>>>>>> f4a9f70a
 }
 
 export interface ProjectTableState {
@@ -114,7 +110,7 @@
   }
 
   render() {
-    const { classes, projects, tasks, addProject } = this.props;
+    const { classes, projects, tasks } = this.props;
     const { projectTableOpen, addProjectOpen, newProjectTitle } = this.state;
     return (
       <TableContainer component={Paper}>
@@ -148,7 +144,10 @@
                   variant="outlined"
                   size="small"
                 />
-                <Button variant="contained" onClick={() => addProject()}>
+                <Button
+                  variant="contained"
+                  onClick={() => this.addProject(newProjectTitle)}
+                >
                   Done
                 </Button>
               </Paper>
