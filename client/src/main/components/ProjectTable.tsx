--- conflicted
+++ resolved
@@ -28,18 +28,12 @@
 function styles(theme: Theme) {
   return createStyles({
     root: {
-<<<<<<< HEAD
-      width: '100%',
-=======
->>>>>>> 2dfced57
       alignItems: 'center',
       flexGrow: 1,
     },
     addProjectButton: {
       alignSelf: 'center',
-<<<<<<< HEAD
       background: theme.palette.primary.main,
-=======
       margin: theme.spacing(1),
     },
     sortInput: {
@@ -47,7 +41,6 @@
       marginTop: theme.spacing(1),
       marginBottom: theme.spacing(1),
       marginLeft: theme.spacing(3),
->>>>>>> 2dfced57
     },
   });
 }
@@ -84,12 +77,7 @@
     classes,
   } = props;
 
-<<<<<<< HEAD
-    this.addProject = this.addProject.bind(this);
-  }
-=======
   const [sortBy, setSortBy] = useState('Priority');
->>>>>>> 2dfced57
 
   /**
    * Adds the project to the user state and the project objects state.
@@ -160,28 +148,16 @@
               />
             );
           })}
-<<<<<<< HEAD
-        <ListItem>
-          <Button
-            className={classes.addProjectButton}
-            variant="outlined"
-            fullWidth
-            onClick={addProject}
-          >
-            Add Project
-          </Button>
-        </ListItem>
-      </List>
-    );
-  }
-=======
       </div>
-      <Button className={classes.label} variant="outlined" onClick={addProject}>
+      <Button
+        className={classes.addProjectButton}
+        variant="outlined"
+        onClick={addProject}
+      >
         Add Project
       </Button>
     </>
   );
->>>>>>> 2dfced57
 }
 
 export default withStyles(styles, { withTheme: true })(ProjectTable);