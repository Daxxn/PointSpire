import React from 'react';
import {
  Button,
  TableContainer,
  TableBody,
  TableCell,
  TableHead,
  TableRow,
  Paper,
  Table,
  Collapse,
  TextField,
} from '@material-ui/core/';
import {
  Theme,
  createStyles,
  withStyles,
  WithStyles,
} from '@material-ui/core/styles';
import { ProjectObjects, TaskObjects, Project, User } from '../dbTypes';
import ProjectRow from './ProjectRow';
import { SetProjectsFunction, SetUserFunction } from '../App';

/* This eslint comment is not a good solution, but the alternative seems to be 
ejecting from create-react-app */
// eslint-disable-next-line
function styles(theme: Theme) {
  return createStyles({
    root: {
      width: '100%',
      backgroundColor: theme.palette.background.paper,
      alignItems: 'center',
    },
    nested: {
      paddingLeft: theme.spacing(4),
    },
    label: {
      alignSelf: 'center',
    },
  });
}

export interface ProjectTableProps extends WithStyles<typeof styles> {
  projects: ProjectObjects;
  tasks: TaskObjects;
<<<<<<< HEAD

  // updateUserData: (projectData: ProjectObjects) => void;
  // createNewProject: () => void;
  addProject: (newTitle: string) => void;
  handleChange: (taskId: string, inputId: string, value: string) => void;
=======
  baseServerUrl: string;
  user: User;
  setProjects: SetProjectsFunction;
  setUser: SetUserFunction;
>>>>>>> 97c17b5b
}

export interface ProjectTableState {
  changeCount: number;
  addProjectOpen: boolean;
  newProjectTitle: string;
}

class ProjectTable extends React.Component<
  ProjectTableProps,
  ProjectTableState
> {
  constructor(props: ProjectTableProps) {
    super(props);
    this.state = {
      changeCount: 0,
      addProjectOpen: false,
      newProjectTitle: '',
    };
<<<<<<< HEAD
    // this.handleInputChange = this.handleInputChange.bind(this);
=======

    this.addProject = this.addProject.bind(this);
  }

  /**
   * Adds a project to the server, and to state. This can be passed down to
   * child components.
   *
   * @param {string} projectTitle the title of the new project
   */
  async addProject(projectTitle: string): Promise<void> {
    const { baseServerUrl, user } = this.props;
    const reqBody = {
      title: projectTitle,
    };

    const res = await fetch(`${baseServerUrl}/api/users/${user._id}/projects`, {
      method: 'POST',
      headers: {
        'Content-Type': 'application/json',
      },
      body: JSON.stringify(reqBody),
    });
    const newProject: Project = (await res.json()) as Project;

    // Save the project to state
    this._addProjectToState(newProject);
  }

  /**
   * Adds the project to the user state and the project objects state.
   *
   * @private
   * @param {Project} newProject the new project to add to state
   */
  _addProjectToState(newProject: Project): void {
    const { setProjects, projects, user, setUser } = this.props;
    projects[newProject._id] = newProject;
    user.projects.push(newProject._id);
    setProjects(projects);
    setUser(user);
>>>>>>> 97c17b5b
  }

  // public handleInputChange = (
  //   taskId: string,
  //   inputId: string,
  //   value: string
  // ) => {
  //   const { tasks } = this.state;
  //   const currentTasks = tasks;
  //   const foundTask = currentTasks[taskId];
  //   switch (inputId) {
  //     case 'title-input':
  //       foundTask.title = value;
  //       break;
  //     case 'note-input':
  //       foundTask.note = value;
  //       break;
  //     default:
  //       break;
  //   }
  //   currentTasks[taskId] = foundTask;
  //   this.setState(currState => ({
  //     changeCount: currState.changeCount + 1,
  //   }));
  // };

  render() {
<<<<<<< HEAD
    const { classes, projects, tasks, addProject, handleChange } = this.props;
    const { addProjectOpen, newProjectTitle, changeCount } = this.state;
=======
    const { classes, projects, tasks } = this.props;
    const { projectTableOpen, addProjectOpen, newProjectTitle } = this.state;
>>>>>>> 97c17b5b
    return (
      <TableContainer component={Paper}>
        <Table aria-label="collapsible table">
          <TableHead>
            <TableRow>
              {/* This will be removed when the state has something to do. */}
              {/* eslint-disable-next-line */}
              <TableCell>{`Remove Later! ${changeCount}`}</TableCell>
              <TableCell>Title</TableCell>
              <TableCell align="right">Note</TableCell>
              <TableCell align="right">Date</TableCell>
              <TableCell align="right">{projects.id}</TableCell>
            </TableRow>
          </TableHead>
          <TableBody>
            {Object.values(projects).map(projectDoc => {
              return (
                <ProjectRow
                  project={projectDoc}
                  tasks={tasks}
                  handleChange={handleChange}
                />
              );
            })}
            <Collapse in={addProjectOpen} timeout="auto">
              <Paper>
                <TextField
                  id="new-project-title"
                  label="New Project Title"
                  value={newProjectTitle}
                  onChange={e => {
                    this.setState({
                      newProjectTitle: e.target.value,
                    });
                  }}
                  variant="outlined"
                  size="small"
                />
                <Button
                  variant="contained"
<<<<<<< HEAD
                  onClick={() => addProject(newProjectTitle)}
=======
                  onClick={() => this.addProject(newProjectTitle)}
>>>>>>> 97c17b5b
                >
                  Done
                </Button>
              </Paper>
            </Collapse>
            <Button
              className={classes.label}
              variant="outlined"
              fullWidth
              onClick={() => {
                this.setState(prev => {
                  return {
                    addProjectOpen: !prev.addProjectOpen,
                  };
                });
              }}
            >
              {addProjectOpen ? 'Cancel' : 'Create Project'}
            </Button>
          </TableBody>
        </Table>
      </TableContainer>
    );
  }
}

export default withStyles(styles, { withTheme: true })(ProjectTable);<|MERGE_RESOLUTION|>--- conflicted
+++ resolved
@@ -43,21 +43,16 @@
 export interface ProjectTableProps extends WithStyles<typeof styles> {
   projects: ProjectObjects;
   tasks: TaskObjects;
-<<<<<<< HEAD
-
-  // updateUserData: (projectData: ProjectObjects) => void;
-  // createNewProject: () => void;
-  addProject: (newTitle: string) => void;
-  handleChange: (taskId: string, inputId: string, value: string) => void;
-=======
+  // addProject: (newTitle: string) => void;
+  // handleChange: (taskId: string, inputId: string, value: string) => void;
   baseServerUrl: string;
   user: User;
   setProjects: SetProjectsFunction;
   setUser: SetUserFunction;
->>>>>>> 97c17b5b
 }
 
 export interface ProjectTableState {
+  tasks: TaskObjects;
   changeCount: number;
   addProjectOpen: boolean;
   newProjectTitle: string;
@@ -70,41 +65,39 @@
   constructor(props: ProjectTableProps) {
     super(props);
     this.state = {
+      tasks: props.tasks,
       changeCount: 0,
       addProjectOpen: false,
       newProjectTitle: '',
     };
-<<<<<<< HEAD
-    // this.handleInputChange = this.handleInputChange.bind(this);
-=======
 
     this.addProject = this.addProject.bind(this);
-  }
-
-  /**
-   * Adds a project to the server, and to state. This can be passed down to
-   * child components.
-   *
-   * @param {string} projectTitle the title of the new project
-   */
-  async addProject(projectTitle: string): Promise<void> {
-    const { baseServerUrl, user } = this.props;
-    const reqBody = {
-      title: projectTitle,
-    };
-
-    const res = await fetch(`${baseServerUrl}/api/users/${user._id}/projects`, {
-      method: 'POST',
-      headers: {
-        'Content-Type': 'application/json',
-      },
-      body: JSON.stringify(reqBody),
-    });
-    const newProject: Project = (await res.json()) as Project;
-
-    // Save the project to state
-    this._addProjectToState(newProject);
-  }
+    this.handleInputChange = this.handleInputChange.bind(this);
+  }
+
+  public handleInputChange = (
+    taskId: string,
+    inputId: string,
+    value: string
+  ) => {
+    const { tasks } = this.state;
+    const currentTasks = tasks;
+    const foundTask = currentTasks[taskId];
+    switch (inputId) {
+      case 'title-input':
+        foundTask.title = value;
+        break;
+      case 'note-input':
+        foundTask.note = value;
+        break;
+      default:
+        break;
+    }
+    currentTasks[taskId] = foundTask;
+    this.setState(currState => ({
+      changeCount: currState.changeCount + 1,
+    }));
+  };
 
   /**
    * Adds the project to the user state and the project objects state.
@@ -118,41 +111,37 @@
     user.projects.push(newProject._id);
     setProjects(projects);
     setUser(user);
->>>>>>> 97c17b5b
-  }
-
-  // public handleInputChange = (
-  //   taskId: string,
-  //   inputId: string,
-  //   value: string
-  // ) => {
-  //   const { tasks } = this.state;
-  //   const currentTasks = tasks;
-  //   const foundTask = currentTasks[taskId];
-  //   switch (inputId) {
-  //     case 'title-input':
-  //       foundTask.title = value;
-  //       break;
-  //     case 'note-input':
-  //       foundTask.note = value;
-  //       break;
-  //     default:
-  //       break;
-  //   }
-  //   currentTasks[taskId] = foundTask;
-  //   this.setState(currState => ({
-  //     changeCount: currState.changeCount + 1,
-  //   }));
-  // };
+  }
+
+  /**
+   * Adds a project to the server, and to state. This can be passed down to
+   * child components.
+   *
+   * @param {string} projectTitle the title of the new project
+   */
+  async addProject(projectTitle: string): Promise<void> {
+    const { baseServerUrl, user } = this.props;
+    const reqBody = {
+      title: projectTitle,
+    };
+
+    // REPLACE WITH FETCHMETHODS FILE
+    const res = await fetch(`${baseServerUrl}/api/users/${user._id}/projects`, {
+      method: 'POST',
+      headers: {
+        'Content-Type': 'application/json',
+      },
+      body: JSON.stringify(reqBody),
+    });
+    const newProject: Project = (await res.json()) as Project;
+
+    // Save the project to state
+    this._addProjectToState(newProject);
+  }
 
   render() {
-<<<<<<< HEAD
-    const { classes, projects, tasks, addProject, handleChange } = this.props;
+    const { classes, projects, tasks } = this.props;
     const { addProjectOpen, newProjectTitle, changeCount } = this.state;
-=======
-    const { classes, projects, tasks } = this.props;
-    const { projectTableOpen, addProjectOpen, newProjectTitle } = this.state;
->>>>>>> 97c17b5b
     return (
       <TableContainer component={Paper}>
         <Table aria-label="collapsible table">
@@ -173,7 +162,7 @@
                 <ProjectRow
                   project={projectDoc}
                   tasks={tasks}
-                  handleChange={handleChange}
+                  handleChange={this.handleInputChange}
                 />
               );
             })}
@@ -193,11 +182,7 @@
                 />
                 <Button
                   variant="contained"
-<<<<<<< HEAD
-                  onClick={() => addProject(newProjectTitle)}
-=======
                   onClick={() => this.addProject(newProjectTitle)}
->>>>>>> 97c17b5b
                 >
                   Done
                 </Button>
