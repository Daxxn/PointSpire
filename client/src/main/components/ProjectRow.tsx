import React, { useState } from 'react';
import {
  WithStyles,
  createStyles,
  Theme,
  withStyles,
  Grid,
  Card,
  Collapse,
} from '@material-ui/core';
<<<<<<< HEAD
import UpIcon from '@material-ui/icons/ArrowUpward';
import DownIcon from '@material-ui/icons/ArrowDownward';
import AddListIcon from '@material-ui/icons/PlaylistAdd';
import { Project, TaskObjects, Task, ProjectObjects } from '../logic/dbTypes';
=======
import { Project, TaskObjects, Task } from '../logic/dbTypes';
>>>>>>> 2dfced57
import TaskRow from './TaskRow';
import { postNewTask, deleteTask, patchProject } from '../logic/fetchMethods';
import scheduleCallback from '../logic/savingTimer';
import NoteInput from './NoteInput';
import DateInput from './DateInput';
import SimpleTextInput from './SimpleTextInput';
import TaskMenu from './TaskMenu/TaskMenu';
import sortingFunctions from '../logic/sortingFunctions';
import PriorityButton from './PriorityButton/PriorityButton';
import TaskExpanderButton from './TaskExpanderButton';

function styles(theme: Theme) {
  return createStyles({
    root: {
      display: 'flex',
      width: '100%',
<<<<<<< HEAD
      // backgroundColor: theme.palette.background.paper,
    },
    nested: {
      paddingLeft: theme.spacing(4),
      borderColor: theme.palette.secondary.main,
=======
      flexDirection: 'row',
      alignItems: 'center',
>>>>>>> 2dfced57
    },
    flexGrow: {
      flexGrow: 1,
    },
    card: {
      flexGrow: 1,
      padding: theme.spacing(1),
      marginTop: theme.spacing(1),
      marginRight: theme.spacing(1),
      marginLeft: theme.spacing(1),
    },
    nested: {
      marginLeft: theme.spacing(2),
    },
  });
}

export interface ProjectRowProps extends WithStyles<typeof styles> {
  project: Project;
  tasks: TaskObjects;
<<<<<<< HEAD
  projects: ProjectObjects;
  setTask: (updatedTask: Task) => void;
  setTasks: (updatedTasks: TaskObjects) => void;
  setProject: (updatedProject: Project) => void;
=======
  setTask: SetTaskFunction;
  setTasks: SetTasksFunction;
  setProject: SetProjectFunction;
  deleteThisProject: () => Promise<void>;
>>>>>>> 2dfced57
}

/**
 * Represents a row for a Project in the UI.
 *
 * @param {ProjectRowProps} props the props
 */
const ProjectRow = (props: ProjectRowProps) => {
  const {
    project,
    classes,
    tasks,
<<<<<<< HEAD
    projects,
    setTask,
    setTasks,
    setProject,
  } = props;

  const [open, setOpen] = useState(false);
=======
    setTask,
    setTasks,
    setProject,
    deleteThisProject,
  } = props;

  const [sortBy, setSortBy] = useState('Priority');
  const [subTasksOpen, setSubTasksOpen] = useState(false);
>>>>>>> 2dfced57

  /**
   * Saves the project in state to the server and logs to the console what
   * happened.
   */
  function saveProject(): void {
    patchProject(project)
      .then(result => {
        if (result) {
          // eslint-disable-next-line
          console.log('Project was successfully saved to the server');
        } else {
          // eslint-disable-next-line
          console.log(
            'Project was not saved to the server. There was an error.'
          );
        }
      })
      .catch(err => {
        // eslint-disable-next-line
        console.error(err);
      });
  }

  function saveDueDate(newDate: Date | null): void {
    project.dueDate = newDate;
    setProject(project);
    scheduleCallback(`${project._id}.saveProject`, saveProject);
  }

  function saveStartDate(newDate: Date | null): void {
    project.startDate = newDate;
    setProject(project);
    scheduleCallback(`${project._id}.saveProject`, saveProject);
  }

  function savePriority(newPriority: number): void {
    project.priority = newPriority;
    setProject(project);
    scheduleCallback(`${project._id}.saveProject`, saveProject);
  }

  /**
   * Generates a function which can be used to modify the specified `property`
   * of the project and schedule it to be saved on the server.
   *
   * @param {'note' | 'title'} property the property to modify on the project state
   * @returns {(newText: string) => void} the function which can be used to
   * save the specified `property` as long as the property is a string type
   */
  function saveText(property: 'note' | 'title') {
    return (newText: string): void => {
      project[property] = newText;
      setProject(project);
      scheduleCallback(`${project._id}.saveProject`, saveProject);
    };
  }

  /**
   * Adds a new task to this project on the server and in state.
   *
   * @param {string} newTitle the title of the new task
   */
  async function addSubTask(newTitle: string): Promise<void> {
    // Make the request for the new task
    const newTask = await postNewTask('project', project._id, newTitle);

    // Add the new task to the task objects
    tasks[newTask._id] = newTask;
    setTasks(tasks);

    // Add the new task to the project
    project.subtasks.push(newTask._id);
    setProject(project);
  }

  /**
   * Deletes the given task from state and from the server.
   *
   * @param {Task} task the task to delete
   */
  async function deleteSubTask(task: Task): Promise<void> {
    // Delete the task from state first
    delete tasks[task._id];
    setTasks(tasks);
    project.subtasks.splice(project.subtasks.indexOf(task._id), 1);
    setProject(project);

    // Make the request to delete the task
    await deleteTask(task);
  }

  return (
    <>
      <div className={classes.root}>
        <TaskExpanderButton
          open={subTasksOpen}
          setOpen={setSubTasksOpen}
          parent={project}
        />
        <Card className={`${classes.card}`} raised key={project._id}>
          <Grid container justify="flex-start" alignItems="center">
            <Grid
              container
              spacing={2}
              wrap="nowrap"
              alignItems="center"
              justify="flex-start"
            >
<<<<<<< HEAD
              {open ? <UpIcon /> : <DownIcon />}
            </IconButton>
          </Grid>
          <Grid item>
            <SimpleTextInput
              label="Project Title"
              value={project.title}
              saveValue={saveText('title')}
            />
          </Grid>
          <Grid item>
            <PriorityInput
              savePriority={savePriority}
              priority={project.priority}
            />
          </Grid>
          <Grid item>
            <DateInput
              label="Start Date"
              date={project.startDate}
              saveDate={saveStartDate}
            />
          </Grid>
          <Grid item>
            <DateInput
              label="Due Date"
              date={project.dueDate}
              saveDate={saveDueDate}
            />
          </Grid>
          <Grid item>
            <Tooltip title="Add Subtask">
              <IconButton
                aria-label="new-project-task-button"
                onClick={handleAddNewTaskClick}
              >
                <AddListIcon fontSize="large" />
              </IconButton>
            </Tooltip>
          </Grid>
          <Grid item className={classes.root}>
            <NoteInput
              saveNote={saveText('note')}
              note={project.note}
              label="Project Note"
            />
          </Grid>
          <Collapse
            in={open}
            timeout="auto"
            className={classes.root}
            component={List}
          >
            <List>
              {project.subtasks.map(taskId => (
                <TaskRow
                  key={taskId}
                  setTasks={setTasks}
                  setTask={setTask}
                  task={tasks[taskId]}
                  tasks={tasks}
                  projects={projects}
                  deleteTask={deleteSubTask}
=======
              <Grid item className={classes.root} key={`${project._id}.title`}>
                <SimpleTextInput
                  label="Project Title"
                  value={project.title}
                  saveValue={saveText('title')}
                />
              </Grid>
              <Grid item>
                <PriorityButton
                  savePriority={savePriority}
                  priority={project.priority}
                  projectOrTaskTitle={project.title}
                />
              </Grid>
              <Grid item>
                <DateInput
                  label="Start Date"
                  date={project.startDate}
                  saveDate={saveStartDate}
>>>>>>> 2dfced57
                />
              </Grid>
              <Grid item>
                <DateInput
                  label="Due Date"
                  date={project.dueDate}
                  saveDate={saveDueDate}
                />
              </Grid>
              <Grid item>
                <TaskMenu
                  sortBy={sortBy}
                  setSortBy={setSortBy}
                  deleteTask={deleteThisProject}
                  addSubTask={addSubTask}
                />
              </Grid>
            </Grid>

            <Grid item className={classes.flexGrow} key={`${project._id}.note`}>
              <NoteInput
                saveNote={saveText('note')}
                note={project.note}
                label="Project Note"
              />
            </Grid>
          </Grid>
        </Card>
      </div>
      <div className={classes.nested}>
        <Collapse in={subTasksOpen} timeout="auto" className={classes.flexGrow}>
          {Object.values(tasks)
            .filter(task => project.subtasks.includes(task._id))
            .sort(sortingFunctions[sortBy])
            .map(task => (
              <TaskRow
                key={task._id}
                setTasks={setTasks}
                setTask={setTask}
                task={task}
                tasks={tasks}
                deleteTask={deleteSubTask}
              />
            ))}
        </Collapse>
      </div>
    </>
  );
};

export default withStyles(styles, { withTheme: true })(ProjectRow);<|MERGE_RESOLUTION|>--- conflicted
+++ resolved
@@ -8,14 +8,7 @@
   Card,
   Collapse,
 } from '@material-ui/core';
-<<<<<<< HEAD
-import UpIcon from '@material-ui/icons/ArrowUpward';
-import DownIcon from '@material-ui/icons/ArrowDownward';
-import AddListIcon from '@material-ui/icons/PlaylistAdd';
 import { Project, TaskObjects, Task, ProjectObjects } from '../logic/dbTypes';
-=======
-import { Project, TaskObjects, Task } from '../logic/dbTypes';
->>>>>>> 2dfced57
 import TaskRow from './TaskRow';
 import { postNewTask, deleteTask, patchProject } from '../logic/fetchMethods';
 import scheduleCallback from '../logic/savingTimer';
@@ -26,22 +19,15 @@
 import sortingFunctions from '../logic/sortingFunctions';
 import PriorityButton from './PriorityButton/PriorityButton';
 import TaskExpanderButton from './TaskExpanderButton';
+import { SetTaskFunction, SetTasksFunction, SetProjectFunction } from '../App';
 
 function styles(theme: Theme) {
   return createStyles({
     root: {
       display: 'flex',
       width: '100%',
-<<<<<<< HEAD
-      // backgroundColor: theme.palette.background.paper,
-    },
-    nested: {
-      paddingLeft: theme.spacing(4),
-      borderColor: theme.palette.secondary.main,
-=======
       flexDirection: 'row',
       alignItems: 'center',
->>>>>>> 2dfced57
     },
     flexGrow: {
       flexGrow: 1,
@@ -62,17 +48,11 @@
 export interface ProjectRowProps extends WithStyles<typeof styles> {
   project: Project;
   tasks: TaskObjects;
-<<<<<<< HEAD
   projects: ProjectObjects;
-  setTask: (updatedTask: Task) => void;
-  setTasks: (updatedTasks: TaskObjects) => void;
-  setProject: (updatedProject: Project) => void;
-=======
   setTask: SetTaskFunction;
   setTasks: SetTasksFunction;
   setProject: SetProjectFunction;
   deleteThisProject: () => Promise<void>;
->>>>>>> 2dfced57
 }
 
 /**
@@ -83,17 +63,9 @@
 const ProjectRow = (props: ProjectRowProps) => {
   const {
     project,
+    projects,
     classes,
     tasks,
-<<<<<<< HEAD
-    projects,
-    setTask,
-    setTasks,
-    setProject,
-  } = props;
-
-  const [open, setOpen] = useState(false);
-=======
     setTask,
     setTasks,
     setProject,
@@ -102,7 +74,6 @@
 
   const [sortBy, setSortBy] = useState('Priority');
   const [subTasksOpen, setSubTasksOpen] = useState(false);
->>>>>>> 2dfced57
 
   /**
    * Saves the project in state to the server and logs to the console what
@@ -212,71 +183,6 @@
               alignItems="center"
               justify="flex-start"
             >
-<<<<<<< HEAD
-              {open ? <UpIcon /> : <DownIcon />}
-            </IconButton>
-          </Grid>
-          <Grid item>
-            <SimpleTextInput
-              label="Project Title"
-              value={project.title}
-              saveValue={saveText('title')}
-            />
-          </Grid>
-          <Grid item>
-            <PriorityInput
-              savePriority={savePriority}
-              priority={project.priority}
-            />
-          </Grid>
-          <Grid item>
-            <DateInput
-              label="Start Date"
-              date={project.startDate}
-              saveDate={saveStartDate}
-            />
-          </Grid>
-          <Grid item>
-            <DateInput
-              label="Due Date"
-              date={project.dueDate}
-              saveDate={saveDueDate}
-            />
-          </Grid>
-          <Grid item>
-            <Tooltip title="Add Subtask">
-              <IconButton
-                aria-label="new-project-task-button"
-                onClick={handleAddNewTaskClick}
-              >
-                <AddListIcon fontSize="large" />
-              </IconButton>
-            </Tooltip>
-          </Grid>
-          <Grid item className={classes.root}>
-            <NoteInput
-              saveNote={saveText('note')}
-              note={project.note}
-              label="Project Note"
-            />
-          </Grid>
-          <Collapse
-            in={open}
-            timeout="auto"
-            className={classes.root}
-            component={List}
-          >
-            <List>
-              {project.subtasks.map(taskId => (
-                <TaskRow
-                  key={taskId}
-                  setTasks={setTasks}
-                  setTask={setTask}
-                  task={tasks[taskId]}
-                  tasks={tasks}
-                  projects={projects}
-                  deleteTask={deleteSubTask}
-=======
               <Grid item className={classes.root} key={`${project._id}.title`}>
                 <SimpleTextInput
                   label="Project Title"
@@ -296,7 +202,6 @@
                   label="Start Date"
                   date={project.startDate}
                   saveDate={saveStartDate}
->>>>>>> 2dfced57
                 />
               </Grid>
               <Grid item>
@@ -338,6 +243,7 @@
                 setTask={setTask}
                 task={task}
                 tasks={tasks}
+                projects={projects}
                 deleteTask={deleteSubTask}
               />
             ))}
