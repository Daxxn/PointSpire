import React from 'react';
import {
  TableRow,
  TableCell,
  IconButton,
  WithStyles,
  createStyles,
  Theme,
  withStyles,
  Collapse,
} from '@material-ui/core';
import UpIcon from '@material-ui/icons/ArrowUpward';
import DownIcon from '@material-ui/icons/ArrowDownward';
import AddListIcon from '@material-ui/icons/PlaylistAdd';
import { Project, TaskObjects } from '../dbTypes';
import TaskRow from './TaskRow';
import { SetTaskFunction, SetTasksFunction, SetProjectFunction } from '../App';
import { postNewTask } from '../fetchMethods';

function styles(theme: Theme) {
  return createStyles({
    root: {
      width: '100%',
      backgroundColor: theme.palette.background.paper,
    },
    nested: {
      paddingLeft: theme.spacing(4),
      borderColor: theme.palette.secondary.main,
    },
    iconNutton: {
      backgroundColor: theme.palette.secondary.main,
      '&:hover': {
        backgroundColor: theme.palette.secondary.light,
      },
    },
    iconButtonHover: {
      backgroundColor: theme.palette.primary.main,
    },
  });
}

const blankMouse: MousePos = {
  mouseX: null,
  mouseY: null,
};

type MousePos = {
  mouseX: number | null;
  mouseY: number | null;
};

export interface ProjectRowProps extends WithStyles<typeof styles> {
  project: Project;
  tasks: TaskObjects;
  setTask: SetTaskFunction;
  setTasks: SetTasksFunction;
  setProject: SetProjectFunction;
}

export interface ProjectRowState {
  open: boolean;
  anchor: MousePos;
}

<<<<<<< HEAD
class ProjectRow extends React.Component<ProjectRowProps, ProjectRowState> {
  constructor(props: ProjectRowProps) {
    super(props);
    this.state = { open: false, anchor: blankMouse };

    this.addSubTask = this.addSubTask.bind(this);
    this.bindOpen = this.bindOpen.bind(this);
    this.setOpen = this.setOpen.bind(this);
    this.handleAddNewTaskClick = this.handleAddNewTaskClick.bind(this);
  }

  setAnchor(anchor: MousePos): void {
    this.setState({
      anchor,
    });
  }

  setOpen(open: boolean): void {
    this.setState({
      open,
    });
  }

  /**
   * Adds a new task to this project on the server and in state.
   *
   * @param {string} title the title of the new task
   * @returns {Promise<Task>} the new Task returned from the server
   */
  async addSubTask(title: string): Promise<void> {
    const { setTasks, tasks, project, setProject } = this.props;

    // Make the request for the new task
    const newTask = await postNewTask('project', project._id, title);

    // Add the new task to the task objects
    tasks[newTask._id] = newTask;
    setTasks(tasks);

    // Add the new task to the project
    project.subtasks.push(newTask._id);
    setProject(project);
  }

  handleAddNewTaskClick(): void {
    this.addSubTask('Untitled').catch(err => {
      // eslint-disable-next-line
      console.error(err);
    });

    /* TODO: Try to get the transition to run when it opens. Right now it
    doesn't. */
    this.setOpen(true);
  }

  bindOpen(e: React.MouseEvent<HTMLElement>): void {
    const { anchor } = this.state;
=======
function ProjectRow(props: ProjectRowProps) {
  const { classes, project, tasks, addTaskToTask, setTask } = props;
  const [open, setOpen] = useState<boolean>(false);
  const [anchor, setAnchor] = useState<{
    mouseX: number | null;
    mouseY: number | null;
  }>(blankMouse);

  const bindOpen = (e: React.MouseEvent<HTMLElement>) => {
>>>>>>> b51f26ae
    // eslint-disable-next-line
    console.log(anchor);
    this.setAnchor({
      mouseX: e.clientX,
      mouseY: e.clientY,
    });
<<<<<<< HEAD
  }

  render(): JSX.Element {
    const { classes, project, tasks, setTask } = this.props;
    const { open } = this.state;
    const { setOpen, handleAddNewTaskClick } = this;
    return (
      <>
        <TableRow className={classes.root} key={project._id}>
          <TableCell>
            <IconButton
              aria-label="project-expander"
              onClick={() => {
                setOpen(!open);
              }}
            >
              {open ? <UpIcon /> : <DownIcon />}
            </IconButton>
          </TableCell>
          <TableCell align="left">{project.title}</TableCell>
          <TableCell align="left">{project.note}</TableCell>
          <TableCell align="left">{project.dateCreated}</TableCell>
          <TableCell align="right">
            <IconButton
              aria-label="new-project-task-button"
              onClick={handleAddNewTaskClick}
            >
              <AddListIcon fontSize="large" />
            </IconButton>
            {/*
=======
  };

  return (
    <>
      <TableRow className={classes.root} key={project._id}>
        <TableCell>
          <IconButton
            aria-label="project-expander"
            onClick={() => {
              setOpen(!open);
            }}
          >
            {open ? <UpIcon /> : <DownIcon />}
          </IconButton>
        </TableCell>
        <TableCell align="left">{project.title}</TableCell>
        <TableCell align="left">{project.note}</TableCell>
        <TableCell align="left">{project.dateCreated}</TableCell>
        <TableCell align="right">
          <IconButton
            className={classes.iconNutton}
            aria-label="new-project-task-button"
            // onClick={(e: React.MouseEvent<HTMLElement>) => {
            //   setAnchor({
            //     mouseX: e.clientX,
            //     mouseY: e.clientY,
            //   });
            // }}
            onClick={bindOpen}
          >
            <AddListIcon fontSize="large" />
          </IconButton>
          {/*
>>>>>>> b51f26ae
          <NewItemMenu
            itemName={newTaskTitle}
            parentId={project._id}
            handleConfirm={addTaskToProject}
            anchor={anchor}
            handleClose={setAnchor}
          />
          */}
            {/* <Menu
            keepMounted
            open={anchor.mouseX !== null}
            anchorReference="anchorPosition"
            onClose={() => setAnchor(blankMouse)}
            anchorPosition={
              anchor.mouseX && anchor.mouseY
                ? { top: anchor.mouseY, left: anchor.mouseX }
                : undefined
            }
          >
            <TextField
              error={newTaskTitle.length === 0}
              label="Task Title"
              onChange={handleTaskInput}
              value={newTaskTitle}
            />
            <IconButton onClick={() => addTaskToProject(project._id)}>
              <AddIcon />
            </IconButton>
          </Menu> */}
<<<<<<< HEAD
          </TableCell>
        </TableRow>
        <TableRow>
          <TableCell colSpan={6}>
            <Collapse in={open} timeout="auto">
              {project.subtasks.map(task => (
                <TaskRow setTask={setTask} task={tasks[task]} tasks={tasks} />
              ))}
            </Collapse>
          </TableCell>
        </TableRow>
      </>
    );
  }
=======
        </TableCell>
      </TableRow>
      <TableRow>
        <TableCell colSpan={6} className={classes.nested}>
          <Collapse in={open} timeout="auto">
            {project.subtasks.map(task => (
              <TaskRow
                setTask={setTask}
                task={tasks[task]}
                tasks={tasks}
                addTaskToTask={addTaskToTask}
              />
            ))}
          </Collapse>
        </TableCell>
      </TableRow>
    </>
  );
>>>>>>> b51f26ae
}

export default withStyles(styles, { withTheme: true })(ProjectRow);<|MERGE_RESOLUTION|>--- conflicted
+++ resolved
@@ -62,7 +62,6 @@
   anchor: MousePos;
 }
 
-<<<<<<< HEAD
 class ProjectRow extends React.Component<ProjectRowProps, ProjectRowState> {
   constructor(props: ProjectRowProps) {
     super(props);
@@ -120,24 +119,12 @@
 
   bindOpen(e: React.MouseEvent<HTMLElement>): void {
     const { anchor } = this.state;
-=======
-function ProjectRow(props: ProjectRowProps) {
-  const { classes, project, tasks, addTaskToTask, setTask } = props;
-  const [open, setOpen] = useState<boolean>(false);
-  const [anchor, setAnchor] = useState<{
-    mouseX: number | null;
-    mouseY: number | null;
-  }>(blankMouse);
-
-  const bindOpen = (e: React.MouseEvent<HTMLElement>) => {
->>>>>>> b51f26ae
     // eslint-disable-next-line
     console.log(anchor);
     this.setAnchor({
       mouseX: e.clientX,
       mouseY: e.clientY,
     });
-<<<<<<< HEAD
   }
 
   render(): JSX.Element {
@@ -168,41 +155,6 @@
               <AddListIcon fontSize="large" />
             </IconButton>
             {/*
-=======
-  };
-
-  return (
-    <>
-      <TableRow className={classes.root} key={project._id}>
-        <TableCell>
-          <IconButton
-            aria-label="project-expander"
-            onClick={() => {
-              setOpen(!open);
-            }}
-          >
-            {open ? <UpIcon /> : <DownIcon />}
-          </IconButton>
-        </TableCell>
-        <TableCell align="left">{project.title}</TableCell>
-        <TableCell align="left">{project.note}</TableCell>
-        <TableCell align="left">{project.dateCreated}</TableCell>
-        <TableCell align="right">
-          <IconButton
-            className={classes.iconNutton}
-            aria-label="new-project-task-button"
-            // onClick={(e: React.MouseEvent<HTMLElement>) => {
-            //   setAnchor({
-            //     mouseX: e.clientX,
-            //     mouseY: e.clientY,
-            //   });
-            // }}
-            onClick={bindOpen}
-          >
-            <AddListIcon fontSize="large" />
-          </IconButton>
-          {/*
->>>>>>> b51f26ae
           <NewItemMenu
             itemName={newTaskTitle}
             parentId={project._id}
@@ -232,7 +184,6 @@
               <AddIcon />
             </IconButton>
           </Menu> */}
-<<<<<<< HEAD
           </TableCell>
         </TableRow>
         <TableRow>
@@ -247,26 +198,6 @@
       </>
     );
   }
-=======
-        </TableCell>
-      </TableRow>
-      <TableRow>
-        <TableCell colSpan={6} className={classes.nested}>
-          <Collapse in={open} timeout="auto">
-            {project.subtasks.map(task => (
-              <TaskRow
-                setTask={setTask}
-                task={tasks[task]}
-                tasks={tasks}
-                addTaskToTask={addTaskToTask}
-              />
-            ))}
-          </Collapse>
-        </TableCell>
-      </TableRow>
-    </>
-  );
->>>>>>> b51f26ae
 }
 
 export default withStyles(styles, { withTheme: true })(ProjectRow);