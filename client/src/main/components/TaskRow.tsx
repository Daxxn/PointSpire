--- conflicted
+++ resolved
@@ -15,12 +15,8 @@
   deleteTask as deleteTaskOnServer,
   postNewTask,
 } from '../logic/fetchMethods';
-<<<<<<< HEAD
-import TaskMenu from './TaskMenu';
-import PrereqTaskDialog from './PrereqTaskDialog';
-=======
+import PrereqTaskDialog from './PrereqTaskComponents/PrereqTaskDialog';
 import TaskMenu from './TaskMenu/TaskMenu';
->>>>>>> 2dfced57
 import NoteInput from './NoteInput';
 import DateInput from './DateInput';
 import SimpleTextInput from './SimpleTextInput';
@@ -75,7 +71,6 @@
  * @param {TaskRowProps} props the props
  */
 function TaskRow(props: TaskRowProps): JSX.Element {
-<<<<<<< HEAD
   const {
     task,
     setTasks,
@@ -85,13 +80,10 @@
     deleteTask,
     classes,
   } = props;
+  const [sortBy, setSortBy] = useState('Priority');
+  const [subTasksOpen, setSubTasksOpen] = useState(false);
   const [open, setOpen] = useState(false);
   const [openPrereqs, setOpenPrereq] = useState<boolean>(false);
-=======
-  const { task, setTasks, tasks, setTask, deleteTask, classes } = props;
-  const [sortBy, setSortBy] = useState('Priority');
-  const [subTasksOpen, setSubTasksOpen] = useState(false);
->>>>>>> 2dfced57
 
   function saveTask(): void {
     patchTask(task)
@@ -222,70 +214,6 @@
   }
 
   return (
-<<<<<<< HEAD
-    <ListItem key={task._id} className={classes.root}>
-      <Grid container spacing={4} justify="space-between" alignItems="center">
-        <TaskExpanderButton parent={task} open={open} setOpen={setOpen} />
-        <Grid item>
-          <SimpleTextInput
-            value={task.title}
-            saveValue={saveText('title')}
-            label="Title"
-          />
-        </Grid>
-        <Grid item>
-          <PriorityInput savePriority={savePriority} priority={task.priority} />
-        </Grid>
-        <Grid item>
-          <DateInput
-            saveDate={saveStartDate}
-            date={task.startDate}
-            label="Start Date"
-          />
-        </Grid>
-        <Grid item>
-          <DateInput
-            saveDate={saveDueDate}
-            date={task.dueDate}
-            label="Due Date"
-          />
-        </Grid>
-        <Grid item>
-          <TaskMenu
-            addSubTask={addSubTask}
-            deleteTask={deleteThisTask}
-            openPrereqTaskDialog={handleOpenPrereqTaskDialog}
-          />
-        </Grid>
-        <Grid item className={classes.root}>
-          <NoteInput
-            saveNote={saveText('note')}
-            note={task.note}
-            label="Task Note"
-          />
-        </Grid>
-        <PrereqTaskDialog
-          savePrereqId={savePrereqId}
-          projects={projects}
-          tasks={tasks}
-          parentTask={task}
-          openDialog={openPrereqs}
-          closeDialog={handleOpenPrereqTaskDialog}
-        />
-        {task.subtasks.length !== 0 ? (
-          <Collapse in={open} timeout="auto" className={classes.root}>
-            <List>
-              {task.subtasks.map(taskId => (
-                <TaskRow
-                  key={taskId}
-                  deleteTask={deleteSubTask}
-                  setTasks={setTasks}
-                  setTask={setTask}
-                  classes={classes}
-                  task={tasks[taskId]}
-                  tasks={tasks}
-                  projects={projects}
-=======
     <>
       <div className={classes.root}>
         <TaskExpanderButton
@@ -336,7 +264,7 @@
                   setSortBy={setSortBy}
                   addSubTask={addSubTask}
                   deleteTask={deleteThisTask}
->>>>>>> 2dfced57
+                  openPrereqTaskDialog={handleOpenPrereqTaskDialog}
                 />
               </Grid>
             </Grid>
@@ -345,6 +273,16 @@
                 saveNote={saveText('note')}
                 note={task.note}
                 label="Task Note"
+              />
+            </Grid>
+            <Grid item>
+              <PrereqTaskDialog
+                savePrereqId={savePrereqId}
+                projects={projects}
+                tasks={tasks}
+                parentTask={task}
+                openDialog={openPrereqs}
+                closeDialog={handleOpenPrereqTaskDialog}
               />
             </Grid>
           </Grid>
@@ -363,6 +301,7 @@
                 setTask={setTask}
                 task={currentTask}
                 tasks={tasks}
+                projects={projects}
                 deleteTask={deleteSubTask}
               />
             ))}
