--- conflicted
+++ resolved
@@ -17,18 +17,13 @@
   postNewTask,
 } from '../logic/fetchMethods';
 import TaskMenu from './TaskMenu';
-<<<<<<< HEAD
-import { DeleteSubTaskFunction } from './ProjectRow';
 import PrereqTaskDialog from './PrereqTaskDialog';
-// import { searchByNameDescending } from '../logic/sortingFunctions';
-=======
 import NoteInput from './NoteInput';
 import DateInput from './DateInput';
 import SimpleTextInput from './SimpleTextInput';
 import PriorityInput from './PriorityInput';
 import scheduleCallback from '../logic/savingTimer';
 import TaskExpanderButton from './TaskExpanderButton';
->>>>>>> 411d01aa
 
 function styles(theme: Theme) {
   return createStyles({
@@ -53,118 +48,44 @@
 function TaskRow(props: TaskRowProps): JSX.Element {
   const { task, setTasks, tasks, setTask, deleteTask, classes } = props;
   const [open, setOpen] = useState(false);
-
-  /**
-   * Saves this task to the server and logs to the console what happened.
-   */
-<<<<<<< HEAD
-  title: string;
-
-  /**
-   * The note for the task.
-   */
-  note: string;
-
-  /**
-   * Determines if the subtasks are open or not.
-   */
-  subTasksOpen: boolean;
-
-  priority: number;
-
-  /**
-   * Determines when the prerequisite task menu is opened.
-   */
-  openPrereqTasks: boolean;
-};
-
-class TaskRow extends React.Component<TaskRowProps, TaskRowState> {
-  constructor(props: TaskRowProps) {
-    super(props);
-
-    const { task } = props;
-
-    this.state = {
-      title: task.title,
-      note: task.note,
-      subTasksOpen: false,
-      priority: task.priority,
-      openPrereqTasks: false,
-    };
-
-    this.handleNoteChange = this.handleNoteChange.bind(this);
-    this.handleTitleChange = this.handleTitleChange.bind(this);
-    this.handleLoseFocus = this.handleLoseFocus.bind(this);
-    this.setSubTasksOpen = this.setSubTasksOpen.bind(this);
-    this.generateSubTaskCollapse = this.generateSubTaskCollapse.bind(this);
-    this.generateTaskExpanderButton = this.generateTaskExpanderButton.bind(
-      this
-    );
-    this.deleteTask = this.deleteTask.bind(this);
-    this.deleteSubTask = this.deleteSubTask.bind(this);
-    this.addSubTask = this.addSubTask.bind(this);
-    this.handleDueDateChange = this.handleDueDateChange.bind(this);
-    this.handleStartDateChange = this.handleStartDateChange.bind(this);
-    this.handlePriorityChange = this.handlePriorityChange.bind(this);
-    this.handleOpenPrereqTaskDialog = this.handleOpenPrereqTaskDialog.bind(
-      this
-    );
-    this.handlePrereqTaskChange = this.handlePrereqTaskChange.bind(this);
-  }
-
-  setSubTasksOpen(open: boolean) {
-    this.setState({ subTasksOpen: open });
-  }
-
-  /**
-   * Handles losing focus on an input element. This will save the task to the
-   * applications state.
-   */
-  handleLoseFocus(): void {
-    const { setTask, task } = this.props;
-    const { title, note, priority } = this.state;
-    task.title = title;
-    task.note = note;
-    task.priority = priority;
-    setTask(task);
-    saveTask(task);
-  }
-
-  handlePrereqTaskChange(prereqTasks: string[]): void {
-    const { setTask, task } = this.props;
-    task.prereqTasks = prereqTasks;
-    setTask(task);
-    saveTask(task);
-  }
-
-  handleTitleChange(event: React.ChangeEvent<HTMLInputElement>): void {
-    this.setState({
-      title: event.target.value,
-    });
-  }
-
-  handleNoteChange(event: React.ChangeEvent<HTMLInputElement>): void {
-    this.setState({
-      note: event.target.value,
-    });
-=======
+  const [openPrereqTasks, setOpenPrereqTasks] = useState<boolean>(false);
+
+  // /**
+  //  * Handles losing focus on an input element. This will save the task to the
+  //  * applications state.
+  //  */
+  // handleLoseFocus(): void {
+  //   const { setTask, task } = this.props;
+  //   const { title, note, priority } = this.state;
+  //   task.title = title;
+  //   task.note = note;
+  //   task.priority = priority;
+  //   setTask(task);
+  //   saveTask(task);
+  // }
+
   function saveTask(): void {
     patchTask(task)
       .then(result => {
         if (result) {
           // eslint-disable-next-line
-          console.log('Task was successfully saved to the server');
+        console.log('Task was successfully saved to the server');
         } else {
           // eslint-disable-next-line
-          console.log('Task was not saved to the server. There was an error.');
+        console.log('Task was not saved to the server. There was an error.');
         }
       })
       .catch(err => {
         // eslint-disable-next-line
-        console.error(err);
+      console.error(err);
       });
->>>>>>> 411d01aa
-  }
+  }
+
+  const handlePrereqTaskChange = (prereqTasks: string[]): void => {
+    task.prereqTasks = prereqTasks;
+    setTask(task);
+    saveTask();
+  };
 
   /**
    * Adds a new sub task to this task on the server and in state. This also
@@ -216,39 +137,31 @@
   }
 
   /**
-<<<<<<< HEAD
    * Determines wether the closing element is the save button. If so, saves
    * the Task to the server.
    * @param e Event args. Used for the closing element id only.
    */
-  handleOpenPrereqTaskDialog(
+  const handleOpenPrereqTaskDialog = (
     e: React.MouseEvent<HTMLElement>,
     prereqTasks: string[] | null
-  ) {
-    const { handlePrereqTaskChange } = this;
-    this.setState(prevState => {
-      return {
-        openPrereqTasks: !prevState.openPrereqTasks,
-      };
-    });
+  ) => {
+    setOpenPrereqTasks(!openPrereqTasks);
 
     if (e.currentTarget.id === 'save-prereq-tasks') {
       if (prereqTasks) {
         handlePrereqTaskChange(prereqTasks);
       }
     }
-  }
+  };
 
   /**
    * Generates the task expander button only if this task has subtasks.
-=======
    * Generates a function which can be used to modify the specified `property`
    * of the task and schedule it to be saved on the server.
    *
    * @param {'note' | 'title'} property the property to modify on the task state
    * @returns {(newText: string) => void} the function which can be used to
    * save the specified `property` as long as the property is a string type
->>>>>>> 411d01aa
    */
   function saveText(property: 'note' | 'title') {
     return (newText: string): void => {
@@ -274,91 +187,6 @@
     await deleteTaskOnServer(task);
   }
 
-<<<<<<< HEAD
-  render() {
-    const { tasks, task, classes } = this.props;
-    const { title, note, priority, openPrereqTasks } = this.state;
-    const {
-      handleTitleChange,
-      handleLoseFocus,
-      generateSubTaskCollapse,
-      generateTaskExpanderButton,
-      deleteTask,
-      addSubTask,
-      handleNoteChange,
-      handleDueDateChange,
-      handlePriorityChange,
-      handleStartDateChange,
-      handleOpenPrereqTaskDialog,
-    } = this;
-    return (
-      <ListItem key={task._id} className={classes.root}>
-        <Grid container spacing={4} justify="space-between" alignItems="center">
-          {generateTaskExpanderButton()}
-          <Grid item>
-            <TextField
-              key={task._id}
-              label="Title"
-              value={title}
-              variant="outlined"
-              onChange={handleTitleChange}
-              onBlur={handleLoseFocus}
-            />
-          </Grid>
-          <Grid item>
-            <TextField
-              label="Notes"
-              value={note}
-              multiline
-              variant="outlined"
-              onChange={handleNoteChange}
-              onBlur={handleLoseFocus}
-            />
-          </Grid>
-          <Grid item>
-            <TextField
-              onChange={handlePriorityChange}
-              label="Priority"
-              value={priority}
-              onBlur={handleLoseFocus}
-            />
-          </Grid>
-          <Grid item>
-            <DatePicker
-              variant="dialog"
-              clearable
-              onBlur={handleLoseFocus}
-              label="Start Date"
-              value={task.startDate}
-              onChange={handleStartDateChange}
-            />
-          </Grid>
-          <Grid item>
-            <DatePicker
-              variant="dialog"
-              label="Due Date"
-              value={task.dueDate}
-              onBlur={handleLoseFocus}
-              clearable
-              onChange={handleDueDateChange}
-            />
-          </Grid>
-          <Grid item>
-            <TaskMenu
-              addSubTask={addSubTask}
-              deleteTask={deleteTask}
-              openPrereqTaskDialog={handleOpenPrereqTaskDialog}
-            />
-          </Grid>
-          <PrereqTaskDialog
-            tasks={tasks}
-            parentTask={task}
-            openDialog={openPrereqTasks}
-            // prereqTasks={task.prereqTasks}
-            closeDialog={handleOpenPrereqTaskDialog}
-          />
-          {generateSubTaskCollapse()}
-=======
   return (
     <ListItem key={task._id} className={classes.root}>
       <Grid container spacing={4} justify="space-between" alignItems="center">
@@ -369,7 +197,6 @@
             saveValue={saveText('title')}
             label="Title"
           />
->>>>>>> 411d01aa
         </Grid>
         <Grid item>
           <PriorityInput savePriority={savePriority} priority={task.priority} />
@@ -389,7 +216,11 @@
           />
         </Grid>
         <Grid item>
-          <TaskMenu addSubTask={addSubTask} deleteTask={deleteThisTask} />
+          <TaskMenu
+            addSubTask={addSubTask}
+            deleteTask={deleteThisTask}
+            openPrereqTaskDialog={handleOpenPrereqTaskDialog}
+          />
         </Grid>
         <Grid item className={classes.root}>
           <NoteInput
@@ -398,6 +229,12 @@
             label="Task Note"
           />
         </Grid>
+        <PrereqTaskDialog
+          tasks={tasks}
+          parentTask={task}
+          openDialog={openPrereqTasks}
+          closeDialog={handleOpenPrereqTaskDialog}
+        />
         {task.subtasks.length !== 0 ? (
           <Collapse in={open} timeout="auto" className={classes.root}>
             <List>
@@ -422,14 +259,4 @@
   );
 }
 
-<<<<<<< HEAD
-export default withStyles(styles, { withTheme: true })(TaskRow);
-
-export type DeleteTaskFunction = typeof TaskRow.prototype.deleteTask;
-
-export type AddSubTaskFunction = typeof TaskRow.prototype.addSubTask;
-
-export type OpenPrereqTaskFunction = typeof TaskRow.prototype.handleOpenPrereqTaskDialog;
-=======
-export default withStyles(styles, { withTheme: true })(TaskRow);
->>>>>>> 411d01aa
+export default withStyles(styles, { withTheme: true })(TaskRow);